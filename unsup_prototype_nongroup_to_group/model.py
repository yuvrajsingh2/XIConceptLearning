--- conflicted
+++ resolved
@@ -2,10 +2,6 @@
 import torch.nn as nn
 import modules as modules
 
-<<<<<<< HEAD
-=======
-
->>>>>>> 481cd9eb
 class RAE(nn.Module):
     def __init__(self, input_dim=(1, 1, 28,28), n_z=10, filter_dim=32,
                  n_prototype_vectors=(10,),
